import osc.helpers
import osc.ros
import osc.nav2
import osc.gazebo
import osc.os
import osc.x11

scenario test_scenario:
    robot: differential_drive_robot
    goal_pose: pose_3d
    do parallel:           
        ros_launch('nav2_bringup', 'tb4_simulation_launch.py', 
            [key_value('headless', 'False')])
        capture_screen('capture.webm', frame_rate: 2.0)
<<<<<<< HEAD
        ros_launch('gazebo_tf_publisher',
            'gazebo_tf_publisher_launch.py', [
            key_value('gz_pose_topic', '/world/depot/dynamic_pose/info')],
            wait_for_shutdown: false
        )
=======
>>>>>>> 98b8f6d8
        serial:
            robot.init_nav2(pose_3d())
            bag_record(['/tf', '/tf_static', '/amcl_pose',
                    '/scenario_execution/snapshots'],
                use_sim_time: true,
                timestamp_suffix: false)
            robot.nav_to_pose(goal_pose)
            emit end
<|MERGE_RESOLUTION|>--- conflicted
+++ resolved
@@ -12,14 +12,6 @@
         ros_launch('nav2_bringup', 'tb4_simulation_launch.py', 
             [key_value('headless', 'False')])
         capture_screen('capture.webm', frame_rate: 2.0)
-<<<<<<< HEAD
-        ros_launch('gazebo_tf_publisher',
-            'gazebo_tf_publisher_launch.py', [
-            key_value('gz_pose_topic', '/world/depot/dynamic_pose/info')],
-            wait_for_shutdown: false
-        )
-=======
->>>>>>> 98b8f6d8
         serial:
             robot.init_nav2(pose_3d())
             bag_record(['/tf', '/tf_static', '/amcl_pose',
