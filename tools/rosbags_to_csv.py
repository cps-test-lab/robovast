--- conflicted
+++ resolved
@@ -41,67 +41,6 @@
 
 def process_rosbag(bag_path, skipped_topics):
     """Process a single rosbag and save to CSV in the output directory."""
-<<<<<<< HEAD
-    records = []
-    append = records.append  # Local variable for faster access
-
-    reader = rosbag2_py.SequentialReader()
-    reader.open(
-        rosbag2_py.StorageOptions(uri=bag_path, storage_id="mcap"),
-        rosbag2_py.ConverterOptions(
-            input_serialization_format="cdr", output_serialization_format="cdr"
-        ),
-    )
-
-    topic_types = reader.get_all_topics_and_types()
-
-    def typename(topic_name):
-        for topic_type in topic_types:
-            if topic_type.name == topic_name:
-                return topic_type.type
-        raise ValueError(f"topic {topic_name} not in bag")
-
-    while reader.has_next():
-        topic, data, timestamp = reader.read_next()
-        msg_type = get_message(typename(topic))
-        msg = deserialize_message(data, msg_type)
-
-        if topic not in skipped_topics:
-            fields = dict(gen_msg_values(msg))
-            record = {
-                "timestamp": timestamp,
-                "topic": topic,
-                "type": type(msg).__name__,
-                **fields
-            }
-            append(record)
-
-    if records:
-        # Use only the immediate parent folder name for the CSV filename
-        parent_folder = os.path.abspath(os.path.dirname(bag_path))
-        output_file = os.path.join(parent_folder, os.path.basename(bag_path) + '.csv')
-
-        # Collect all unique fieldnames from all records
-        fieldnames = []
-        fieldnames_set = set()
-        for record in records:
-            for key in record.keys():
-                if key not in fieldnames_set:
-                    fieldnames.append(key)
-                    fieldnames_set.add(key)
-
-        # Write to CSV using DictWriter
-        with open(output_file, 'w', newline='') as csvfile:
-            writer = csv.DictWriter(csvfile, fieldnames=fieldnames)
-            writer.writeheader()
-            writer.writerows(records)
-
-        print(f"✓ {output_file}: {len(records)} messages")
-        return len(records)
-    else:
-        print(f"✗ {Path(bag_path).name}: No records found")
-        return 0
-=======
     try:
         # Check if we should skip processing based on hash
         if should_skip_processing(bag_path, prefix=SCRIPT_NAME):
@@ -159,7 +98,6 @@
         print(f"✗ {bag_path}: Error - {str(e)}")
         write_hash_file(bag_path, prefix=SCRIPT_NAME)
         return -2  # Return -2 to indicate error
->>>>>>> bee6dedf
 
 
 def main():
